from math import sqrt
from typing import Optional
import torch
from tensordict.tensordict import TensorDict
from torchrl.data import (
    BoundedTensorSpec,
    CompositeSpec,
    UnboundedContinuousTensorSpec,
)

from rl4co.envs.routing.cvrp import CVRPEnv, CAPACITIES
<<<<<<< HEAD
from rl4co.utils.ops import gather_by_index, get_distance_matrix, get_distances_dm
=======
from rl4co.utils.ops import gather_by_index, get_distance_matrix
>>>>>>> f3b1df82
from rl4co.data.utils import (
    load_npz_to_tensordict,
    load_solomon_instance,
    load_solomon_solution,
)


class CVRPTWEnv(CVRPEnv):
    """Capacitated Vehicle Routing Problem with Time Windows (CVRPTW) environment.
    Inherits from the CVRPEnv class in which capacities are considered.
    Additionally considers time windows within which a service has to be started.

    Args:
        num_loc (int): number of locations (cities) in the VRP, without the depot. (e.g. 10 means 10 locs + 1 depot)
        min_loc (float): minimum value for the location coordinates
        max_loc (float): maximum value for the location coordinates. Defaults to 150.
        min_demand (float): minimum value for the demand of each customer
        max_demand (float): maximum value for the demand of each customer
        max_time (int): maximum time for the environment. Defaults to 480.
        vehicle_capacity (float): capacity of the vehicle
        capacity (float): capacity of the vehicle
        scale (bool): if True, the time windows and service durations are scaled to [0, 1]. Defaults to False.
        td_params: parameters of the environment
    """

    name = "cvrptw"

    def __init__(
        self,
        max_loc: float = 150,  # different default value to CVRPEnv to match max_time, will be scaled
        max_time: int = 480,
        scale: bool = False,
<<<<<<< HEAD
        max_vehicles: int = None,
        lateness_penalty: float = 10.0,
        vehicle_penalty: float = 10.0,
=======
>>>>>>> f3b1df82
        distance_matrix: Optional[torch.Tensor] = None,
        **kwargs,
    ):
        self.min_time = 0  # always 0
        self.max_time = max_time
        self.scale = scale
<<<<<<< HEAD
        self.lateness_penalty = lateness_penalty
        self.vehicle_penalty = vehicle_penalty
=======
>>>>>>> f3b1df82
        self.distance_matrix = distance_matrix
        super().__init__(max_loc=max_loc, **kwargs)
        self.max_vehicles = max_vehicles if max_vehicles is not None else self.num_loc

    def _make_spec(self, td_params: TensorDict):
        super()._make_spec(td_params)

        current_time = UnboundedContinuousTensorSpec(
            shape=(1), dtype=torch.float32, device=self.device
        )

        current_loc = UnboundedContinuousTensorSpec(
            shape=(2), dtype=torch.float32, device=self.device
        )

        # current_vehicle = BoundedTensorSpec(
        #     low=0,
        #     high=self.max_vehicles,
        #     shape=(1),
        #     dtype=torch.int64,
        # )

        durations = BoundedTensorSpec(
            low=self.min_time,
            high=self.max_time,
            shape=(self.num_loc, 1),
            dtype=torch.int64,
            device=self.device,
        )

        time_windows = BoundedTensorSpec(
            low=self.min_time,
            high=self.max_time,
            shape=(
                self.num_loc,
                2,
            ),  # each location has a 2D time window (start, end)
            dtype=torch.int64,
            device=self.device,
        )

        # extend observation specs
        self.observation_spec = CompositeSpec(
            **self.observation_spec,
            current_time=current_time,
            current_loc=current_loc,
            # current_vehicle=current_vehicle,
            durations=durations,
            time_windows=time_windows,
            # vehicle_idx=vehicle_idx,
        )

    def extract_distance_matrix(self, td: TensorDict):
        if "distance_matrix" not in td.keys():
            if self.distance_matrix is not None:
                if self.distance_matrix.shape[0] == td["locs"].shape[0]:
                    td["distance_matrix"] = self.distance_matrix.to(dtype=torch.float32)
                elif self.distance_matrix.shape[0] == 1:
                    td["distance_matrix"] = self.distance_matrix.to(
                        dtype=torch.float32
                    ).expand(td["locs"].shape[0], -1, -1)
            else:
                if "depot" in td.keys():
                    td["distance_matrix"] = get_distance_matrix(
                        locs=torch.cat((td["depot"][..., None, :], td["locs"]), -2)
                    ).to(dtype=torch.float32)
                else:
                    td["distance_matrix"] = get_distance_matrix(locs=td["locs"]).to(
                        dtype=torch.float32
                    )

    def generate_data(self, batch_size) -> TensorDict:
        """
        Generates time windows and service durations for the locations. The depot has a time window of [0, self.max_time].
        The time windows define the time span within which a service has to be started. To reach the depot in time from the last node,
        the end time of each node is bounded by the service duration and the distance back to the depot.
        The start times of the time windows are bounded by how long it takes to travel there from the depot.
        """
        td = super().generate_data(batch_size)

        batch_size = [batch_size] if isinstance(batch_size, int) else batch_size

        ## define service durations
        # generate randomly (first assume service durations of 0, to be changed later)
        durations = torch.zeros(
            *batch_size, self.num_loc + 1, dtype=torch.float32, device=self.device
        )

        ## define time windows
        # 1. get distances from depot (we don't necessarily have the distance matrix in td yet)
        self.extract_distance_matrix(td)
        dist = td["distance_matrix"][..., 0, :]
        # 2. define upper bound for time windows to make sure the vehicle can get back to the depot in time
        upper_bound = self.max_time - dist - durations
        # 3. create random values between 0 and 1
        ts_1 = torch.rand(*batch_size, self.num_loc + 1, device=self.device)
        ts_2 = torch.rand(*batch_size, self.num_loc + 1, device=self.device)
        # 4. scale values to lie between their respective min_time and max_time and convert to integer values
        min_ts = (dist + (upper_bound - dist) * ts_1).int()
        max_ts = (dist + (upper_bound - dist) * ts_2).int()
        # 5. set the lower value to min, the higher to max
        min_times = torch.min(min_ts, max_ts)
        max_times = torch.max(min_ts, max_ts)
        # 6. reset times for depot
        min_times[..., :, 0] = 0.0
        max_times[..., :, 0] = self.max_time

        # 7. ensure min_times < max_times to prevent numerical errors in attention.py
        # min_times == max_times may lead to nan values in _inner_mha()
        mask = min_times == max_times
        if torch.any(mask):
            min_tmp = min_times.clone()
            min_tmp[mask] = torch.max(
                dist[mask].int(), min_tmp[mask] - 1
            )  # we are handling integer values, so we can simply substract 1
            min_times = min_tmp

            mask = min_times == max_times  # update mask to new min_times
            if torch.any(mask):
                max_tmp = max_times.clone()
                max_tmp[mask] = torch.min(
                    torch.floor(upper_bound[mask]).int(),
                    torch.max(
                        torch.ceil(min_tmp[mask] + durations[mask]).int(),
                        max_tmp[mask] + 1,
                    ),
                )
                max_times = max_tmp

        # scale to [0, 1]
        if self.scale:
            durations = durations / self.max_time
            min_times = min_times / self.max_time
            max_times = max_times / self.max_time
            td["distance_matrix"] = td["distance_matrix"] / self.max_time

        # 8. stack to tensor time_windows
        time_windows = torch.stack((min_times, max_times), dim=-1)

        assert torch.all(
            min_times < max_times
        ), "Please make sure the relation between max_loc and max_time allows for feasible solutions."

        # reset duration at depot to 0
        durations[:, 0] = 0.0
        td.update(
            {
                "durations": durations,
                "time_windows": time_windows,
            }
        )
        return td

    @staticmethod
    def get_action_mask(td: TensorDict) -> torch.Tensor:
        """In addition to the constraints considered in the CVRPEnv, the time windows are considered.
        The vehicle can only visit a location if it can reach it in time, i.e. before its time window ends.
        """
        not_masked = CVRPEnv.get_action_mask(td)
        dist = gather_by_index(
            td["distance_matrix"], td["current_node"], dim=1, squeeze=False
        ).squeeze(1)
        can_reach_in_time = (
            td["current_time"] + dist <= td["time_windows"][..., 1]
        )  # I only need to start the service before the time window ends, not finish it.
        last_vehicle = td["current_vehicle"] == td["max_vehicles"] - 1
        # as long as there are unserved nodes, don't allow the last vehicle going back to the depot
        if "done" in td.keys():  # only available after going through _step at least once
            last_vehicle = torch.cat(
                (td["done"], last_vehicle.expand(-1, td["locs"].shape[-2] - 1)), -1
            )
        # if I'm on the last vehicle and the capacity is not enough to serve the remaining customers,
        # go back to the depot to refill, but with the same vehicle, i.e. without resetting current_time
        final_mask = not_masked & (can_reach_in_time | last_vehicle)
        go_back = (final_mask.sum(-1) == 0) & (
            td["visited"].sum(-1) < td["visited"].shape[-1]
        ).squeeze(-1)
        final_mask[go_back, 0] = True
        return final_mask

    def _step(self, td: TensorDict) -> TensorDict:
        """In addition to the calculations in the CVRPEnv, the current time is
        updated to keep track of which nodes are still reachable in time.
        The current_node is updated in the parent class' _step() function.
        """
        batch_size = td["locs"].shape[0]
        # update current_time
        distance = gather_by_index(
            gather_by_index(
                td["distance_matrix"],
                td["current_node"],
                dim=1,
                squeeze=False,
            ),
            td["action"],
            dim=2,
            squeeze=False,
        ).reshape([batch_size, 1])
        duration = gather_by_index(td["durations"], td["action"]).reshape([batch_size, 1])
        start_times = gather_by_index(td["time_windows"], td["action"])[..., 0].reshape(
            [batch_size, 1]
        )
        td["current_time"] = (
            (td["action"][:, None] != 0)
            | (td["current_vehicle"] == td["max_vehicles"] - 1)
        ) * (torch.max(td["current_time"] + distance, start_times) + duration)
        # current_node is updated to the selected action
        td = super()._step(td)
        # send out next vehicle when going back to the depot
        td["current_vehicle"] += (
            (td["current_node"] == 0) & (td["current_vehicle"] != td["max_vehicles"] - 1)
        ).int()
        return td

    def _reset(
        self,
        td: Optional[TensorDict] = None,
        batch_size: Optional[list] = None,
        reset_distances: bool = False,
    ) -> TensorDict:
        if reset_distances == True:
            self.distance_matrix = None
            if td is not None and "distance_matrix" in td.keys():
                td.pop("distance_matrix")
        if batch_size is None:
            batch_size = self.batch_size if td is None else td["locs"].shape[:-2]
        if td is None or td.is_empty():
            td = self.generate_data(batch_size=batch_size)
        batch_size = [batch_size] if isinstance(batch_size, int) else batch_size

        self.to(td.device)

        # calculate distance matrix, if not available
        self.extract_distance_matrix(td)

        if "depot" in td.keys():
            all_locs = torch.cat((td["depot"][..., None, :], td["locs"]), -2)
        else:
            all_locs = td["locs"]

        # Create reset TensorDict
        td_reset = TensorDict(
            {
                "current_node": torch.zeros(
                    *batch_size, 1, dtype=torch.long, device=self.device
                ),
                "current_time": torch.zeros(
                    *batch_size, 1, dtype=torch.float32, device=self.device
                ),
<<<<<<< HEAD
                "current_vehicle": torch.zeros(
                    *batch_size, 1, dtype=torch.long, device=self.device
                ),
                "demand": td["demand"],
                "distance_matrix": td["distance_matrix"],
                "durations": td["durations"],
                "feasible": torch.ones(
                    *batch_size, 1, dtype=torch.bool, device=self.device
                ),
                "locs": all_locs,
                "max_vehicles": torch.tensor(
                    self.max_vehicles, device=self.device
                ).repeat(*batch_size, 1),
=======
                "demand": td["demand"],
                "distance_matrix": td["distance_matrix"],
                "durations": td["durations"],
                "locs": all_locs,
>>>>>>> f3b1df82
                "time_windows": td["time_windows"],
                "used_capacity": torch.zeros((*batch_size, 1), device=self.device),
                "vehicle_capacity": torch.full(
                    (*batch_size, 1), self.vehicle_capacity, device=self.device
                ),
                "visited": torch.zeros(
                    (*batch_size, 1, all_locs.shape[-2]),
                    dtype=torch.uint8,
                    device=self.device,
                ),
            },
            batch_size=batch_size,
        )
        td_reset.set(
            "action_mask",
            self.get_action_mask(td_reset),
        )
        return td_reset

    def get_reward(self, td: TensorDict, actions: TensorDict) -> TensorDict:
        """The reward is the negative tour length including penalties for lateness
        and for additional routes needed when the vehicle capacity is exceeded."""
        if self.check_solution:
            try:
                self.check_solution_validity(td, actions)
            except AssertionError as e:
                print(e)
        batch_size = td["locs"].shape[0]
        actions_ordered = torch.cat(
            [torch.zeros(batch_size, 1, dtype=torch.int32, device=self.device), actions],
            dim=1,
        )
        actions_shifted = torch.roll(actions_ordered, -1, dims=-1)
        distances = get_distances_dm(td, actions)
        current_time = torch.zeros(batch_size, 1, dtype=torch.float32, device=self.device)
        total_costs = torch.zeros(batch_size, 1, dtype=torch.float32, device=self.device)
        for batch in range(batch_size):
            number_routes = 0
            for step in range(len(actions_ordered[batch])):
                # reset if starting new route and not on last vehicle
                current_time[batch] = (
                    (actions_ordered[batch, step] == 0)
                    & (number_routes < td["max_vehicles"][batch])
                ) * 0.0
                # continue counting
                current_time[batch] = torch.max(
                    current_time[batch] + distances[batch, step],
                    td["time_windows"][batch, actions_shifted[batch, step], 0],
                )
                lateness = torch.max(
                    current_time[batch]
                    - td["time_windows"][batch, actions_shifted[batch, step], 1],
                    torch.zeros_like(current_time[batch]),
                )
                if lateness > 0:  # this check belongs in check_solution_validity
                    td["feasible"][batch] = False
                if (actions_shifted[batch, step] == 0) & (
                    actions_ordered[batch, step] != 0
                ):
                    number_routes += 1
                total_costs[batch] += (
                    distances[batch, step] + lateness * self.lateness_penalty
                )
            total_costs[batch] += (
                torch.max(
                    number_routes - td["max_vehicles"][batch],
                    torch.zeros_like(td["max_vehicles"][batch]),
                )
                * self.vehicle_penalty
            )
            if number_routes > td["max_vehicles"][batch]:
                td["feasible"][batch] = False
        return -total_costs.squeeze(-1)

    @staticmethod
    def check_solution_validity(td: TensorDict, actions: torch.Tensor):
        CVRPEnv.check_solution_validity(td, actions)
        batch_size = td["locs"].shape[0]

        # distances to depot
        distances = td["distance_matrix"][..., 0, :]

        # basic checks on time windows
        assert torch.all(distances >= 0.0), "Distances must be non-negative."
        assert torch.all(td["time_windows"] >= 0.0), "Time windows must be non-negative."
        assert torch.all(
            td["time_windows"][..., :, 0] + distances + td["durations"]
            <= td["time_windows"][..., 0, 1][0]  # max_time is the same for all batches
        ), "vehicle cannot perform service and get back to depot in time."
        assert torch.all(
            td["durations"] >= 0.0
        ), "Service durations must be non-negative."
        assert torch.all(
            td["time_windows"][..., 0] < td["time_windows"][..., 1]
        ), "there are unfeasible time windows"
        # check vehicles can meet deadlines
        curr_time = torch.zeros(batch_size, 1, dtype=torch.float32, device=td.device)
        curr_node = torch.zeros_like(curr_time, dtype=torch.int64, device=td.device)
        for ii in range(actions.size(1)):
            next_node = actions[:, ii]
            dist = gather_by_index(
                gather_by_index(td["distance_matrix"], curr_node, dim=1, squeeze=False),
                next_node,
                dim=2,
                squeeze=False,
            ).reshape([batch_size, 1])
            curr_time = torch.max(
                (curr_time + dist).int(),
                gather_by_index(td["time_windows"], next_node)[..., 0].reshape(
                    [batch_size, 1]
                ),
            )
            assert torch.all(
                curr_time
                <= gather_by_index(td["time_windows"], next_node)[..., 1].reshape(
                    [batch_size, 1]
                )
            ), "vehicle cannot start service before deadline"
            curr_time = curr_time + gather_by_index(td["durations"], next_node).reshape(
                [batch_size, 1]
            )
            curr_node = next_node
            curr_time[curr_node == 0] = 0.0  # reset time for depot
        indices = torch.nonzero(actions == 0)
        for batch in range(batch_size):
            num_routes = len([ii for ii in indices if ii[0] == batch])
            num_routes += 1 if actions[batch, -1] != 0 else 0
            assert num_routes <= td["max_vehicles"][batch], "too many routes"

    @staticmethod
    def render(td: TensorDict, actions=None, ax=None, scale_xy: bool = False, **kwargs):
        CVRPEnv.render(td=td, actions=actions, ax=ax, scale_xy=scale_xy, **kwargs)

    @staticmethod
    def load_data(
        name: str,
        solomon=False,
        path_instances: str = None,
        type: str = None,
        compute_edge_weights: bool = False,
    ):
        if solomon == True:
            assert type in [
                "instance",
                "solution",
            ], "type must be either 'instance' or 'solution'"
            if type == "instance":
                instance = load_solomon_instance(
                    name=name, path=path_instances, edge_weights=compute_edge_weights
                )
            elif type == "solution":
                instance = load_solomon_solution(name=name, path=path_instances)
            return instance
        return load_npz_to_tensordict(filename=name)

    def extract_from_solomon(self, instance: dict):
        batch_size = 1  # we assume batch_size will always be 1 for loaded instances
        # extract parameters for the environment from the Solomon instance
        self.min_demand = instance["demand"][1:].min()
        self.max_demand = instance["demand"][1:].max()
        self.vehicle_capacity = instance["capacity"]
        self.min_loc = instance["node_coord"][1:].min()
        self.max_loc = instance["node_coord"][1:].max()
        self.min_time = instance["time_window"][:, 0].min()
        self.max_time = instance["time_window"][:, 1].max()
<<<<<<< HEAD
        self.max_vehicles = instance["vehicles"]
=======
>>>>>>> f3b1df82
        if "edge_weight" in instance:
            self.distance_matrix = (
                torch.from_numpy(instance["edge_weight"])
                .expand(batch_size, -1, -1)
<<<<<<< HEAD
                .to(self.device, dtype=torch.float32)
=======
                .to(self.device)
>>>>>>> f3b1df82
            )
        # assert the time window of the depot starts at 0 and ends at max_time
        assert self.min_time == 0, "Time window of depot must start at 0."
        assert (
            self.max_time == instance["time_window"][0, 1]
        ), "Depot must have latest end time."
        # convert to format used in CVRPTWEnv
        td = TensorDict(
            {
                "locs": torch.tensor(
                    instance["node_coord"],
                    dtype=torch.float32,
                    device=self.device,
                ).repeat(batch_size, 1, 1),
                "demand": torch.tensor(
                    instance["demand"][1:],
                    dtype=torch.float32,
                    device=self.device,
                ).repeat(batch_size, 1),
                "durations": torch.tensor(
                    instance["service_time"],
                    dtype=torch.int64,
                    device=self.device,
                ).repeat(batch_size, 1),
                "time_windows": torch.tensor(
                    instance["time_window"],
                    dtype=torch.int64,
                    device=self.device,
                ).repeat(batch_size, 1, 1),
            },
            batch_size=batch_size,
        )
        return self.reset(td, batch_size=batch_size)<|MERGE_RESOLUTION|>--- conflicted
+++ resolved
@@ -9,11 +9,7 @@
 )
 
 from rl4co.envs.routing.cvrp import CVRPEnv, CAPACITIES
-<<<<<<< HEAD
 from rl4co.utils.ops import gather_by_index, get_distance_matrix, get_distances_dm
-=======
-from rl4co.utils.ops import gather_by_index, get_distance_matrix
->>>>>>> f3b1df82
 from rl4co.data.utils import (
     load_npz_to_tensordict,
     load_solomon_instance,
@@ -46,23 +42,17 @@
         max_loc: float = 150,  # different default value to CVRPEnv to match max_time, will be scaled
         max_time: int = 480,
         scale: bool = False,
-<<<<<<< HEAD
         max_vehicles: int = None,
         lateness_penalty: float = 10.0,
         vehicle_penalty: float = 10.0,
-=======
->>>>>>> f3b1df82
         distance_matrix: Optional[torch.Tensor] = None,
         **kwargs,
     ):
         self.min_time = 0  # always 0
         self.max_time = max_time
         self.scale = scale
-<<<<<<< HEAD
         self.lateness_penalty = lateness_penalty
         self.vehicle_penalty = vehicle_penalty
-=======
->>>>>>> f3b1df82
         self.distance_matrix = distance_matrix
         super().__init__(max_loc=max_loc, **kwargs)
         self.max_vehicles = max_vehicles if max_vehicles is not None else self.num_loc
@@ -133,6 +123,26 @@
                     td["distance_matrix"] = get_distance_matrix(locs=td["locs"]).to(
                         dtype=torch.float32
                     )
+        )
+
+    def extract_distance_matrix(self, td: TensorDict):
+        if "distance_matrix" not in td.keys():
+            if self.distance_matrix is not None:
+                if self.distance_matrix.shape[0] == td["locs"].shape[0]:
+                    td["distance_matrix"] = self.distance_matrix.to(dtype=torch.float32)
+                elif self.distance_matrix.shape[0] == 1:
+                    td["distance_matrix"] = self.distance_matrix.to(
+                        dtype=torch.float32
+                    ).expand(td["locs"].shape[0], -1, -1)
+            else:
+                if "depot" in td.keys():
+                    td["distance_matrix"] = get_distance_matrix(
+                        locs=torch.cat((td["depot"][..., None, :], td["locs"]), -2)
+                    ).to(dtype=torch.float32)
+                else:
+                    td["distance_matrix"] = get_distance_matrix(locs=td["locs"]).to(
+                        dtype=torch.float32
+                    )
 
     def generate_data(self, batch_size) -> TensorDict:
         """
@@ -152,6 +162,9 @@
         )
 
         ## define time windows
+        # 1. get distances from depot (we don't necessarily have the distance matrix in td yet)
+        self.extract_distance_matrix(td)
+        dist = td["distance_matrix"][..., 0, :]
         # 1. get distances from depot (we don't necessarily have the distance matrix in td yet)
         self.extract_distance_matrix(td)
         dist = td["distance_matrix"][..., 0, :]
@@ -198,6 +211,7 @@
             min_times = min_times / self.max_time
             max_times = max_times / self.max_time
             td["distance_matrix"] = td["distance_matrix"] / self.max_time
+            td["distance_matrix"] = td["distance_matrix"] / self.max_time
 
         # 8. stack to tensor time_windows
         time_windows = torch.stack((min_times, max_times), dim=-1)
@@ -222,6 +236,9 @@
         The vehicle can only visit a location if it can reach it in time, i.e. before its time window ends.
         """
         not_masked = CVRPEnv.get_action_mask(td)
+        dist = gather_by_index(
+            td["distance_matrix"], td["current_node"], dim=1, squeeze=False
+        ).squeeze(1)
         dist = gather_by_index(
             td["distance_matrix"], td["current_node"], dim=1, squeeze=False
         ).squeeze(1)
@@ -261,6 +278,17 @@
             dim=2,
             squeeze=False,
         ).reshape([batch_size, 1])
+        distance = gather_by_index(
+            gather_by_index(
+                td["distance_matrix"],
+                td["current_node"],
+                dim=1,
+                squeeze=False,
+            ),
+            td["action"],
+            dim=2,
+            squeeze=False,
+        ).reshape([batch_size, 1])
         duration = gather_by_index(td["durations"], td["action"]).reshape([batch_size, 1])
         start_times = gather_by_index(td["time_windows"], td["action"])[..., 0].reshape(
             [batch_size, 1]
@@ -282,7 +310,15 @@
         td: Optional[TensorDict] = None,
         batch_size: Optional[list] = None,
         reset_distances: bool = False,
+        self,
+        td: Optional[TensorDict] = None,
+        batch_size: Optional[list] = None,
+        reset_distances: bool = False,
     ) -> TensorDict:
+        if reset_distances == True:
+            self.distance_matrix = None
+            if td is not None and "distance_matrix" in td.keys():
+                td.pop("distance_matrix")
         if reset_distances == True:
             self.distance_matrix = None
             if td is not None and "distance_matrix" in td.keys():
@@ -303,6 +339,15 @@
         else:
             all_locs = td["locs"]
 
+
+        # calculate distance matrix, if not available
+        self.extract_distance_matrix(td)
+
+        if "depot" in td.keys():
+            all_locs = torch.cat((td["depot"][..., None, :], td["locs"]), -2)
+        else:
+            all_locs = td["locs"]
+
         # Create reset TensorDict
         td_reset = TensorDict(
             {
@@ -312,7 +357,6 @@
                 "current_time": torch.zeros(
                     *batch_size, 1, dtype=torch.float32, device=self.device
                 ),
-<<<<<<< HEAD
                 "current_vehicle": torch.zeros(
                     *batch_size, 1, dtype=torch.long, device=self.device
                 ),
@@ -326,12 +370,6 @@
                 "max_vehicles": torch.tensor(
                     self.max_vehicles, device=self.device
                 ).repeat(*batch_size, 1),
-=======
-                "demand": td["demand"],
-                "distance_matrix": td["distance_matrix"],
-                "durations": td["durations"],
-                "locs": all_locs,
->>>>>>> f3b1df82
                 "time_windows": td["time_windows"],
                 "used_capacity": torch.zeros((*batch_size, 1), device=self.device),
                 "vehicle_capacity": torch.full(
@@ -339,11 +377,16 @@
                 ),
                 "visited": torch.zeros(
                     (*batch_size, 1, all_locs.shape[-2]),
+                    (*batch_size, 1, all_locs.shape[-2]),
                     dtype=torch.uint8,
                     device=self.device,
                 ),
             },
             batch_size=batch_size,
+        )
+        td_reset.set(
+            "action_mask",
+            self.get_action_mask(td_reset),
         )
         td_reset.set(
             "action_mask",
@@ -411,7 +454,10 @@
         CVRPEnv.check_solution_validity(td, actions)
         batch_size = td["locs"].shape[0]
 
+
         # distances to depot
+        distances = td["distance_matrix"][..., 0, :]
+
         distances = td["distance_matrix"][..., 0, :]
 
         # basic checks on time windows
@@ -437,6 +483,11 @@
                 next_node,
                 dim=2,
                 squeeze=False,
+            dist = gather_by_index(
+                gather_by_index(td["distance_matrix"], curr_node, dim=1, squeeze=False),
+                next_node,
+                dim=2,
+                squeeze=False,
             ).reshape([batch_size, 1])
             curr_time = torch.max(
                 (curr_time + dist).int(),
@@ -497,19 +548,12 @@
         self.max_loc = instance["node_coord"][1:].max()
         self.min_time = instance["time_window"][:, 0].min()
         self.max_time = instance["time_window"][:, 1].max()
-<<<<<<< HEAD
         self.max_vehicles = instance["vehicles"]
-=======
->>>>>>> f3b1df82
         if "edge_weight" in instance:
             self.distance_matrix = (
                 torch.from_numpy(instance["edge_weight"])
                 .expand(batch_size, -1, -1)
-<<<<<<< HEAD
                 .to(self.device, dtype=torch.float32)
-=======
-                .to(self.device)
->>>>>>> f3b1df82
             )
         # assert the time window of the depot starts at 0 and ends at max_time
         assert self.min_time == 0, "Time window of depot must start at 0."
@@ -520,6 +564,7 @@
         td = TensorDict(
             {
                 "locs": torch.tensor(
+                    instance["node_coord"],
                     instance["node_coord"],
                     dtype=torch.float32,
                     device=self.device,
@@ -541,5 +586,6 @@
                 ).repeat(batch_size, 1, 1),
             },
             batch_size=batch_size,
+            batch_size=batch_size,
         )
         return self.reset(td, batch_size=batch_size)