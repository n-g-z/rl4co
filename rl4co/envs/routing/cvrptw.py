--- conflicted
+++ resolved
@@ -9,7 +9,7 @@
 )
 
 from rl4co.envs.routing.cvrp import CVRPEnv, CAPACITIES
-from rl4co.utils.ops import gather_by_index, get_distance_matrix
+from rl4co.utils.ops import gather_by_index, get_distance, get_distance_matrix
 from rl4co.data.utils import (
     load_npz_to_tensordict,
     load_solomon_instance,
@@ -42,24 +42,18 @@
         max_loc: float = 150,  # different default value to CVRPEnv to match max_time, will be scaled
         max_time: int = 480,
         scale: bool = False,
-<<<<<<< HEAD
         max_vehicles: int = None,
         lateness_penalty: float = 10.0,
         vehicle_penalty: float = 10.0,
-=======
         distance_matrix: Optional[torch.Tensor] = None,
->>>>>>> 9d284782
         **kwargs,
     ):
         self.min_time = 0  # always 0
         self.max_time = max_time
         self.scale = scale
-<<<<<<< HEAD
         self.lateness_penalty = lateness_penalty
         self.vehicle_penalty = vehicle_penalty
-=======
         self.distance_matrix = distance_matrix
->>>>>>> 9d284782
         super().__init__(max_loc=max_loc, **kwargs)
         self.max_vehicles = max_vehicles if max_vehicles is not None else self.num_loc
 
@@ -308,25 +302,19 @@
                 "current_time": torch.zeros(
                     *batch_size, 1, dtype=torch.float32, device=self.device
                 ),
-<<<<<<< HEAD
                 "current_vehicle": torch.zeros(
                     *batch_size, 1, dtype=torch.long, device=self.device
                 ),
                 "demand": td["demand"],
+                "distance_matrix": td["distance_matrix"],
                 "durations": td["durations"],
                 "feasible": torch.ones(
                     *batch_size, 1, dtype=torch.bool, device=self.device
                 ),
-                "locs": torch.cat((td["depot"][..., None, :], td["locs"]), -2),
+                "locs": all_locs,
                 "max_vehicles": torch.tensor(
                     self.max_vehicles, device=self.device
                 ).repeat(*batch_size, 1),
-=======
-                "demand": td["demand"],
-                "distance_matrix": td["distance_matrix"],
-                "durations": td["durations"],
-                "locs": all_locs,
->>>>>>> 9d284782
                 "time_windows": td["time_windows"],
                 "used_capacity": torch.zeros((*batch_size, 1), device=self.device),
                 "vehicle_capacity": torch.full(
@@ -362,6 +350,7 @@
             dim=1,
         )
         actions_shifted = torch.roll(actions_ordered, -1, dims=-1)
+        # TODO adjust distance calculation
         distances = get_distance(
             gather_by_index(coords, actions_ordered),
             gather_by_index(coords, actions_shifted),
@@ -544,21 +533,6 @@
             if (torch.backends.mps.is_available() and torch.backends.mps.is_built())
             else "cpu"
         )
-<<<<<<< HEAD
-        return self.reset(td, batch_size=batch_size)
-
-
-if __name__ == "__main__":
-    from rl4co.models.nn.utils import rollout, random_policy
-
-    device_str = (
-        "cuda"
-        if torch.cuda.is_available()
-        else (
-            "mps"
-            if (torch.backends.mps.is_available() and torch.backends.mps.is_built())
-            else "cpu"
-        )
     )
     device = torch.device(device_str)
 
@@ -610,10 +584,6 @@
 
     # df = pd.DataFrame(ratios, index=num_locs, columns=max_vehicles)
     # df.to_csv(f"feasibility_ratios.csv")
-=======
-    )
-    device = torch.device(device_str)
-
     env = CVRPTWEnv(scale=False)
     # random rollout
     reward, td_rnd, actions = rollout(
@@ -657,5 +627,4 @@
         policy=random_policy,
         max_steps=100_000,
     )
-    print("Random rollout:\n\treward:", reward, "\n\tactions: ", actions)
->>>>>>> 9d284782
+    print("Random rollout:\n\treward:", reward, "\n\tactions: ", actions)