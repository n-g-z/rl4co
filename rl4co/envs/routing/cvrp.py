--- conflicted
+++ resolved
@@ -156,11 +156,8 @@
     def get_action_mask(td: TensorDict, vehicle_capacity: float = 1.0) -> torch.Tensor:
         # For demand steps_dim is inserted by indexing with id, for used_capacity insert node dim for broadcasting
         exceeds_cap = (
-<<<<<<< HEAD
-            td["demand"][:, None, :] + td["used_capacity"][..., None] > vehicle_capacity
-=======
-            td["demand"][:, None, :] + td["used_capacity"][..., None] > td["vehicle_capacity"][..., None]
->>>>>>> ca9efc1e
+            td["demand"][:, None, :] + td["used_capacity"][..., None]
+            > td["vehicle_capacity"][..., None]
         )
 
         # Nodes that cannot be visited are already visited or too much demand to be served now
