import time

from functools import partial
from typing import Any, List, Union

import torch

from lightning.pytorch.utilities.types import STEP_OUTPUT
from torch.nn.utils.rnn import pad_sequence
from torch.utils.data import Dataset

from rl4co.data.transforms import StateAugmentation
from rl4co.models.nn.utils import get_log_likelihood
from rl4co.models.zoo.common.search import SearchBase
from rl4co.models.zoo.eas.decoder import forward_eas, forward_logit_attn_eas_lay
from rl4co.models.zoo.eas.nn import EASLayerNet
from rl4co.utils.ops import batchify, gather_by_index, unbatchify
from rl4co.utils.pylogger import get_pylogger

log = get_pylogger(__name__)


class EAS(SearchBase):
    """Efficient Active Search for Neural Combination Optimization from Hottung et al. (2022).
    Fine-tunes a subset of parameters (such as node embeddings or newly added layers) thus avoiding
    expensive re-encoding of the problem.
    Reference: https://openreview.net/pdf?id=nO5caZwFwYu

    Args:
        env: RL4CO environment to be solved
        policy: policy network
        dataset: dataset to be used for training
        use_eas_embedding: whether to use EAS embedding (EASEmb)
        use_eas_layer: whether to use EAS layer (EASLay)
        eas_emb_cache_keys: keys to cache in the embedding
        eas_lambda: lambda parameter for IL loss
        batch_size: batch size for training
        max_iters: maximum number of iterations
        augment_size: number of augmentations per state
        augment_dihedral: whether to augment with dihedral rotations
        parallel_runs: number of parallel runs
        baseline: REINFORCE baseline type (multistart, symmetric, full)
        max_runtime: maximum runtime in seconds
        save_path: path to save solution checkpoints
        optimizer: optimizer to use for training
        optimizer_kwargs: keyword arguments for optimizer
        verbose: whether to print progress for each iteration
    """

    def __init__(
        self,
        env,
        policy,
        dataset: Union[Dataset, str],
        use_eas_embedding: bool = True,
        use_eas_layer: bool = False,
        eas_emb_cache_keys: List[str] = ["logit_key"],
        eas_lambda: float = 0.013,
        batch_size: int = 2,
        max_iters: int = 200,
        augment_size: int = 8,
        augment_dihedral: bool = True,
        num_parallel_runs: int = 1,
        baseline: str = "multistart",
        max_runtime: int = 86_400,
        save_path: str = None,
        optimizer: Union[str, torch.optim.Optimizer, partial] = "Adam",
        optimizer_kwargs: dict = {"lr": 0.0041, "weight_decay": 1e-6},
        verbose: bool = True,
        **kwargs,
    ):
        self.save_hyperparameters(logger=False)

        assert (
            self.hparams.use_eas_embedding or self.hparams.use_eas_layer
        ), "At least one of `use_eas_embedding` or `use_eas_layer` must be True."

        super(EAS, self).__init__(
            env,
            policy=policy,
            dataset=dataset,
            batch_size=batch_size,
            max_iters=max_iters,
            max_runtime=max_runtime,
            save_path=save_path,
            optimizer=optimizer,
            optimizer_kwargs=optimizer_kwargs,
            **kwargs,
        )

        assert self.hparams.baseline in [
            "multistart",
            "symmetric",
            "full",
        ], f"Baseline {self.hparams.baseline} not supported."

    def setup(self, stage="fit"):
        """Setup base class and instantiate:
        - augmentation
        - instance solutions and rewards
        - original policy state dict
        """
        log.info(
            f"Setting up Efficient Active Search (EAS) with: \n"
            f"- EAS Embedding: {self.hparams.use_eas_embedding} \n"
            f"- EAS Layer: {self.hparams.use_eas_layer} \n"
        )
        super(EAS, self).setup(stage)

        # Instantiate augmentation
        self.augmentation = StateAugmentation(
            num_augment=self.hparams.augment_size,
<<<<<<< HEAD
            augment_fn='dihedral8' if self.hparams.augment_dihedral else 'symmetric',
=======
            augment_fn="dihedral8" if self.hparams.augment_dihedral else "symmetric",
>>>>>>> d0d57565
        )

        # Store original policy state dict
        self.original_policy_state = self.policy.state_dict()

        # Get dataset size and problem size
        len(self.dataset)
        _batch = next(iter(self.train_dataloader()))
        self.problem_size = self.env.reset(_batch)["action_mask"].shape[-1]
        self.instance_solutions = []
        self.instance_rewards = []

    def on_train_batch_start(self, batch: Any, batch_idx: int):
        """Called before training (i.e. search) for a new batch begins.
        We re-load the original policy state dict and configure all parameters not to require gradients.
        We do the rest in the training step.
        """
        self.policy.load_state_dict(self.original_policy_state)

        # Set all policy parameters to not require gradients
        for param in self.policy.parameters():
            param.requires_grad = False

    def training_step(self, batch, batch_idx):
        """Main search loop. We use the training step to effectively adapt to a `batch` of instances."""
        # Augment state
        batch_size = batch.shape[0]
        td_init = self.env.reset(batch)
        n_aug, n_start, n_runs = (
            self.augmentation.num_augment,
            self.env.get_num_starts(td_init),
            self.hparams.num_parallel_runs,
        )
        td_init = self.augmentation(td_init)
        td_init = batchify(td_init, n_runs)
        num_instances = batch_size * n_aug * n_runs  # NOTE: no num_starts!
        # batch_r = n_runs * batch_size # effective batch size
        group_s = (
            n_start + 1
        )  # number of different rollouts per instance (+1 for incumbent solution construction)

        # Get encoder and decoder for simplicity
        encoder = self.policy.encoder
        decoder = self.policy.decoder

        # Precompute the cache of the embeddings (i.e. q,k,v and logit_key)
        embeddings, _ = encoder(td_init)
        cached_embeds = decoder._precompute_cache(embeddings)

        # Collect optimizer parameters
        opt_params = []
        if self.hparams.use_eas_layer:
            # EASLay: replace forward of logit attention computation. EASLayer
            eas_layer = EASLayerNet(num_instances, decoder.embedding_dim).to(batch.device)
            decoder.logit_attention.eas_layer = partial(
                eas_layer, decoder.logit_attention
            )
            decoder.logit_attention.forward = partial(
                forward_logit_attn_eas_lay, decoder.logit_attention
            )
            for param in eas_layer.parameters():
                opt_params.append(param)
        if self.hparams.use_eas_embedding:
            # EASEmb: set gradient of emb_key to True
            # for all the keys, wrap the embedding in a nn.Parameter
            for key in self.hparams.eas_emb_cache_keys:
                setattr(
                    cached_embeds, key, torch.nn.Parameter(getattr(cached_embeds, key))
                )
                opt_params.append(getattr(cached_embeds, key))
        decoder.forward = partial(forward_eas, decoder)
        self.configure_optimizers(opt_params)

        # Solution and reward buffer
        max_reward = torch.full((batch_size,), -float("inf"), device=batch.device)
        best_solutions = torch.zeros(
            batch_size, self.problem_size * 2, device=batch.device, dtype=int
        )  # i.e. incumbent solutions

        # Init search
        t_start = time.time()
        for iter_count in range(self.hparams.max_iters):
            # Evaluate policy with sampling multistarts passing the cached embeddings
            best_solutions_expanded = best_solutions.repeat(n_aug, 1).repeat(n_runs, 1)
            log_p, actions, td_out, reward = decoder(
                td_init.clone(),
                cached_embeds=cached_embeds,
                best_solutions=best_solutions_expanded,
                iter_count=iter_count,
                env=self.env,
                decode_type="multistart_sampling",
                num_starts=n_start,
            )

            # Unbatchify to get correct dimensions
            ll = get_log_likelihood(log_p, actions, td_out.get("mask", None))
            ll = unbatchify(ll, (n_runs * batch_size, n_aug, group_s)).squeeze()
            reward = unbatchify(reward, (n_runs * batch_size, n_aug, group_s)).squeeze()
            actions = unbatchify(actions, (n_runs * batch_size, n_aug, group_s)).squeeze()

            # Compute REINFORCE loss with shared baselines
            # compared to original EAS, we also support symmetric and full baselines
            group_reward = reward[..., :-1]  # exclude incumbent solution
            if self.hparams.baseline == "multistart":
                bl_val = group_reward.mean(dim=-1, keepdim=True)
            elif self.hparams.baseline == "symmetric":
                bl_val = group_reward.mean(dim=-2, keepdim=True)
            elif self.hparams.baseline == "full":
                bl_val = group_reward.mean(dim=-1, keepdim=True).mean(
                    dim=-2, keepdim=True
                )
            else:
                raise ValueError(f"Baseline {self.hparams.baseline} not supported.")

            # REINFORCE loss
            advantage = group_reward - bl_val
            loss_rl = -(advantage * ll[..., :-1]).mean()
            # IL loss
            loss_il = -ll[..., -1].mean()
            # Total loss
            loss = loss_rl + self.hparams.eas_lambda * loss_il

            # Manual backpropagation
            opt = self.optimizers()
            opt.zero_grad()
            self.manual_backward(loss)

            # Save best solutions and rewards
            # Get max reward for each group and instance
            max_reward = reward.max(dim=2)[0].max(dim=1)[0]

            # Reshape and rank rewards
            reward_group = reward.reshape(n_runs * batch_size, -1)
            _, top_indices = torch.topk(reward_group, k=1, dim=1)

            # Obtain best solutions found so far
            solutions = actions.reshape(n_runs * batch_size, n_aug * group_s, -1)
            best_solutions_iter = gather_by_index(solutions, top_indices, dim=1)
            best_solutions[:, : best_solutions_iter.shape[1]] = best_solutions_iter

            self.log_dict(
                {
                    "loss": loss,
                    "max_reward": max_reward.mean(),
                    "step": iter_count,
                    "time": time.time() - t_start,
                },
                on_step=self.log_on_step,
            )

            log.info(
                f"{iter_count}/{self.hparams.max_iters} | "
                f" Reward: {max_reward.mean().item():.2f} "
            )

            # Stop if max runtime is exceeded
            if time.time() - t_start > self.hparams.max_runtime:
                log.info(f"Max runtime of {self.hparams.max_runtime} seconds exceeded.")
                break

        return {"max_reward": max_reward, "best_solutions": best_solutions}

    def on_train_batch_end(
        self, outputs: STEP_OUTPUT, batch: Any, batch_idx: int
    ) -> None:
        """We store the best solution and reward found."""
        max_rewards, best_solutions = outputs["max_reward"], outputs["best_solutions"]
        self.instance_solutions.append(best_solutions)
        self.instance_rewards.append(max_rewards)
        log.info(f"Best reward: {max_rewards.mean():.2f}")

    def on_train_epoch_end(self) -> None:
        """Called when the train ends."""
        save_path = self.hparams.save_path
        # concatenate solutions and rewards
        self.instance_solutions = pad_sequence(
            self.instance_solutions, batch_first=True, padding_value=0
        ).squeeze()
        self.instance_rewards = torch.cat(self.instance_rewards, dim=0).squeeze()
        if save_path is not None:
            log.info(f"Saving solutions and rewards to {save_path}...")
            torch.save(
                {"solutions": self.instance_solutions, "rewards": self.instance_rewards},
                save_path,
            )

        # https://github.com/Lightning-AI/lightning/issues/1406
        self.trainer.should_stop = True


class EASEmb(EAS):
    """EAS with embedding adaptation"""

    def __init__(
        self,
        *args,
        **kwargs,
    ):
        if not kwargs.get("use_eas_embedding", False) or kwargs.get(
            "use_eas_layer", True
        ):
            log.warning(
                "Setting `use_eas_embedding` to True and `use_eas_layer` to False. Use EAS base class to override."
            )
        kwargs["use_eas_embedding"] = True
        kwargs["use_eas_layer"] = False
        super(EASEmb, self).__init__(*args, **kwargs)


class EASLay(EAS):
    """EAS with layer adaptation"""

    def __init__(
        self,
        *args,
        **kwargs,
    ):
        if kwargs.get("use_eas_embedding", False) or not kwargs.get(
            "use_eas_layer", True
        ):
            log.warning(
                "Setting `use_eas_embedding` to True and `use_eas_layer` to False. Use EAS base class to override."
            )
        kwargs["use_eas_embedding"] = False
        kwargs["use_eas_layer"] = True
        super(EASLay, self).__init__(*args, **kwargs)<|MERGE_RESOLUTION|>--- conflicted
+++ resolved
@@ -110,11 +110,7 @@
         # Instantiate augmentation
         self.augmentation = StateAugmentation(
             num_augment=self.hparams.augment_size,
-<<<<<<< HEAD
-            augment_fn='dihedral8' if self.hparams.augment_dihedral else 'symmetric',
-=======
             augment_fn="dihedral8" if self.hparams.augment_dihedral else "symmetric",
->>>>>>> d0d57565
         )
 
         # Store original policy state dict
