from typing import Any, Union

import torch.nn as nn

from rl4co.data.transforms import StateAugmentation
from rl4co.envs.common.base import RL4COEnvBase
from rl4co.models.rl.reinforce.reinforce import REINFORCE
from rl4co.models.zoo.pomo.policy import POMOPolicy
from rl4co.utils.ops import gather_by_index, unbatchify
from rl4co.utils.pylogger import get_pylogger

log = get_pylogger(__name__)


class POMO(REINFORCE):
    """POMO Model for neural combinatorial optimization based on REINFORCE
    Based on Kwon et al. (2020) http://arxiv.org/abs/2010.16011.

    Args:
        env: TorchRL Environment
        policy: Policy to use for the algorithm
        policy_kwargs: Keyword arguments for policy
        baseline: Baseline to use for the algorithm. Note that POMO only supports shared baseline,
            so we will throw an error if anything else is passed.
        num_augment: Number of augmentations (used only for validation and test)
        augment_fn: Function to use for augmentation, defaulting to dihedral8
        first_aug_identity: Whether to include the identity augmentation in the first position
        feats: List of features to augment
        num_starts: Number of starts for multi-start. If None, use the number of available actions
        **kwargs: Keyword arguments passed to the superclass
    """

    def __init__(
        self,
        env: RL4COEnvBase,
        policy: Union[nn.Module, POMOPolicy] = None,
        policy_kwargs={},
        baseline: str = "shared",
        num_augment: int = 8,
        augment_fn: Union[str, callable] = "dihedral8",
        first_aug_identity: bool = True,
        feats: list = None,
        num_starts: int = None,
        **kwargs,
    ):
        self.save_hyperparameters(logger=False)

        if policy is None:
            policy = POMOPolicy(env.name, **policy_kwargs)

        assert baseline == "shared", "POMO only supports shared baseline"

        # Initialize with the shared baseline
        super(POMO, self).__init__(env, policy, baseline, **kwargs)

        self.num_starts = num_starts
        self.num_augment = num_augment
        if self.num_augment > 1:
            self.augment = StateAugmentation(
<<<<<<< HEAD
                num_augment=self.num_augment, augment_fn=augment_fn, first_aug_identity=first_aug_identity, feats=feats
=======
                num_augment=self.num_augment,
                augment_fn=augment_fn,
                first_aug_identity=first_aug_identity,
                feats=feats,
>>>>>>> f3b1df82
            )
        else:
            self.augment = None

        # Add `_multistart` to decode type for train, val and test in policy
        for phase in ["train", "val", "test"]:
            self.set_decode_type_multistart(phase)

    def shared_step(
        self, batch: Any, batch_idx: int, phase: str, dataloader_idx: int = None
    ):
        td = self.env.reset(batch)
        n_aug, n_start = self.num_augment, self.num_starts
        n_start = self.env.get_num_starts(td) if n_start is None else n_start

        # During training, we do not augment the data
        if phase == "train":
            n_aug = 0
        elif n_aug > 1:
            td = self.augment(td)

        # Evaluate policy
        out = self.policy(
            td, self.env, phase=phase, num_starts=n_start, return_actions=True
        )

        # Unbatchify reward to [batch_size, num_augment, num_starts].
        reward = unbatchify(out["reward"], (n_aug, n_start))

        # Training phase
        if phase == "train":
            assert n_start > 1, "num_starts must be > 1 during training"
            log_likelihood = unbatchify(out["log_likelihood"], (n_aug, n_start))
            self.calculate_loss(td, batch, out, reward, log_likelihood)
            max_reward, max_idxs = reward.max(dim=-1)
            out.update({"max_reward": max_reward})
        # Get multi-start (=POMO) rewards and best actions only during validation and test
        else:
            if n_start > 1:
                # max multi-start reward
                max_reward, max_idxs = reward.max(dim=-1)
                out.update({"max_reward": max_reward})

                if out.get("actions", None) is not None:
                    # Reshape batch to [batch_size, num_augment, num_starts, ...]
                    actions = unbatchify(out["actions"], (n_aug, n_start))
                    out.update(
                        {"best_multistart_actions": gather_by_index(actions, max_idxs)}
                    )
                    out["actions"] = actions

            # Get augmentation score only during inference
            if n_aug > 1:
                # If multistart is enabled, we use the best multistart rewards
                reward_ = max_reward if n_start > 1 else reward
                max_aug_reward, max_idxs = reward_.max(dim=1)
                out.update({"max_aug_reward": max_aug_reward})

                if out.get("actions", None) is not None:
                    actions_ = (
                        out["best_multistart_actions"] if n_start > 1 else out["actions"]
                    )
                    out.update({"best_aug_actions": gather_by_index(actions_, max_idxs)})

        metrics = self.log_metrics(out, phase, dataloader_idx=dataloader_idx)
        return {"loss": out.get("loss", None), **metrics}<|MERGE_RESOLUTION|>--- conflicted
+++ resolved
@@ -57,14 +57,10 @@
         self.num_augment = num_augment
         if self.num_augment > 1:
             self.augment = StateAugmentation(
-<<<<<<< HEAD
-                num_augment=self.num_augment, augment_fn=augment_fn, first_aug_identity=first_aug_identity, feats=feats
-=======
                 num_augment=self.num_augment,
                 augment_fn=augment_fn,
                 first_aug_identity=first_aug_identity,
                 feats=feats,
->>>>>>> f3b1df82
             )
         else:
             self.augment = None
