--- conflicted
+++ resolved
@@ -34,24 +34,17 @@
 
         # Check if using augmentation and the validation of augmentation function
         if kwargs.get("num_augment", 0) != 0:
-<<<<<<< HEAD
-            log.error(
-                "MatNet does not use symmetric augmentation. Setting num_augment to 0."
-            )
-        kwargs["num_augment"] = 0
-        if kwargs.get("use_dihedral_8", True):
-            log.error(
-                "MatNet does not use symmetric Dihedral Augmentation. Setting use_dihedral_8 to False."
-            )
-        kwargs["use_dihedral_8"] = False
-=======
             log.warning("MatNet is using augmentation.")
-            if kwargs.get("augment_fn") in ['symmetric', 'dihedral8'] or kwargs.get("augment_fn") is None:
-                log.error("MatNet does not use symmetric or dihedral augmentation. Seeting no augmentation function.")
+            if (
+                kwargs.get("augment_fn") in ["symmetric", "dihedral8"]
+                or kwargs.get("augment_fn") is None
+            ):
+                log.error(
+                    "MatNet does not use symmetric or dihedral augmentation. Seeting no augmentation function."
+                )
                 kwargs["num_augment"] = 0
         else:
             kwargs["num_augment"] = 0
->>>>>>> 66622a2e
 
         super(MatNet, self).__init__(
             env=env,
