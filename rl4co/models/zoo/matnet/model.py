from typing import Union

import torch.nn as nn

from rl4co.envs.common.base import RL4COEnvBase
from rl4co.models.zoo.matnet.policy import MatNetPolicy, MultiStageFFSPPolicy
from rl4co.models.zoo.pomo import POMO
from rl4co.utils.pylogger import get_pylogger

log = get_pylogger(__name__)


def select_matnet_policy(env, **policy_params):
    if env.name == "ffsp":
        if env.flatten_stages:
            return MatNetPolicy(env_name=env.name, **policy_params)
        else:
            return MultiStageFFSPPolicy(stage_cnt=env.num_stage, **policy_params)
    else:
        return MatNetPolicy(env_name=env.name, **policy_params)


class MatNet(POMO):
    def __init__(
        self,
        env: RL4COEnvBase,
        policy: Union[nn.Module, MatNetPolicy] = None,
        num_starts: int = None,
        policy_params: dict = {},
        **kwargs,
    ):
        if policy is None:
            policy = select_matnet_policy(env, **policy_params)

        # Check if using augmentation and the validation of augmentation function
        if kwargs.get("num_augment", 0) != 0:
            log.warning("MatNet is using augmentation.")
<<<<<<< HEAD
            if kwargs.get("augment_fn") in ['symmetric', 'dihedral8'] or kwargs.get("augment_fn") is None:
                log.error("MatNet does not use symmetric or dihedral augmentation. Seeting no augmentation function.")
=======
            if (
                kwargs.get("augment_fn") in ["symmetric", "dihedral8"]
                or kwargs.get("augment_fn") is None
            ):
                log.error(
                    "MatNet does not use symmetric or dihedral augmentation. Seeting no augmentation function."
                )
>>>>>>> d0d57565
                kwargs["num_augment"] = 0
        else:
            kwargs["num_augment"] = 0

        super(MatNet, self).__init__(
            env=env,
            policy=policy,
            num_starts=num_starts,
            **kwargs,
        )<|MERGE_RESOLUTION|>--- conflicted
+++ resolved
@@ -35,10 +35,6 @@
         # Check if using augmentation and the validation of augmentation function
         if kwargs.get("num_augment", 0) != 0:
             log.warning("MatNet is using augmentation.")
-<<<<<<< HEAD
-            if kwargs.get("augment_fn") in ['symmetric', 'dihedral8'] or kwargs.get("augment_fn") is None:
-                log.error("MatNet does not use symmetric or dihedral augmentation. Seeting no augmentation function.")
-=======
             if (
                 kwargs.get("augment_fn") in ["symmetric", "dihedral8"]
                 or kwargs.get("augment_fn") is None
@@ -46,7 +42,6 @@
                 log.error(
                     "MatNet does not use symmetric or dihedral augmentation. Seeting no augmentation function."
                 )
->>>>>>> d0d57565
                 kwargs["num_augment"] = 0
         else:
             kwargs["num_augment"] = 0
