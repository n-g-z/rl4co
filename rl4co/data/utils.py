import os

import numpy as np
import vrplib

from tensordict.tensordict import TensorDict

CURR_DIR = os.path.dirname(os.path.abspath(__file__))
ROOT_PATH = os.path.dirname(os.path.dirname(CURR_DIR))


def load_npz_to_tensordict(filename):
    """Load a npz file directly into a TensorDict
    We assume that the npz file contains a dictionary of numpy arrays
    This is at least an order of magnitude faster than pickle
    """
    x = np.load(filename)
    x_dict = dict(x)
    batch_size = x_dict[list(x_dict.keys())[0]].shape[0]
    return TensorDict(x_dict, batch_size=batch_size)


def check_extension(filename, extension=".npz"):
    """Check that filename has extension, otherwise add it"""
    if os.path.splitext(filename)[1] != extension:
        return filename + extension
    return filename


def load_solomon_instance(name, path=None, edge_weights=False):
<<<<<<< HEAD
    """Load a solomon instance from a file"""
    if not path:
        path = "data/solomon/instances/"
        path = os.path.join(ROOT_PATH, path)
=======
    """Load solomon instance from a file"""
    import vrplib

    if not path:
        path = "data/solomon/instances/"
        path = os.path.join(ROOT_PATH, path)
    if not os.path.isdir(path):
        os.makedirs(path)
>>>>>>> ca9efc1e
    file_path = f"{path}{name}.txt"
    if not os.path.isfile(file_path):
        vrplib.download_instance(name=name, path=path)
    return vrplib.read_instance(
        path=file_path,
        instance_format="solomon",
        compute_edge_weights=edge_weights,
    )


def load_solomon_solution(name, path=None):
<<<<<<< HEAD
    if not path:
        path = "data/solomon/solutions/"
        path = os.path.join(ROOT_PATH, path)
=======
    """Load solomon solution from a file"""
    import vrplib

    if not path:
        path = "data/solomon/solutions/"
        path = os.path.join(ROOT_PATH, path)
    if not os.path.isdir(path):
        os.makedirs(path)
>>>>>>> ca9efc1e
    file_path = f"{path}{name}.sol"
    if not os.path.isfile(file_path):
        vrplib.download_solution(name=name, path=path)
    return vrplib.read_solution(path=file_path)<|MERGE_RESOLUTION|>--- conflicted
+++ resolved
@@ -28,12 +28,6 @@
 
 
 def load_solomon_instance(name, path=None, edge_weights=False):
-<<<<<<< HEAD
-    """Load a solomon instance from a file"""
-    if not path:
-        path = "data/solomon/instances/"
-        path = os.path.join(ROOT_PATH, path)
-=======
     """Load solomon instance from a file"""
     import vrplib
 
@@ -42,7 +36,6 @@
         path = os.path.join(ROOT_PATH, path)
     if not os.path.isdir(path):
         os.makedirs(path)
->>>>>>> ca9efc1e
     file_path = f"{path}{name}.txt"
     if not os.path.isfile(file_path):
         vrplib.download_instance(name=name, path=path)
@@ -54,11 +47,6 @@
 
 
 def load_solomon_solution(name, path=None):
-<<<<<<< HEAD
-    if not path:
-        path = "data/solomon/solutions/"
-        path = os.path.join(ROOT_PATH, path)
-=======
     """Load solomon solution from a file"""
     import vrplib
 
@@ -67,7 +55,6 @@
         path = os.path.join(ROOT_PATH, path)
     if not os.path.isdir(path):
         os.makedirs(path)
->>>>>>> ca9efc1e
     file_path = f"{path}{name}.sol"
     if not os.path.isfile(file_path):
         vrplib.download_solution(name=name, path=path)
